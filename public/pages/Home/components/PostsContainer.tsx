--- conflicted
+++ resolved
@@ -9,14 +9,9 @@
 import IconX from "@fider/assets/images/heroicons-x.svg"
 import { PostFilter } from "./PostFilter"
 import { ListPosts } from "./ListPosts"
-<<<<<<< HEAD
-import { TagsFilter } from "./TagsFilter"
 import { i18n } from "@lingui/core"
 import { Trans } from "@lingui/react/macro"
-=======
-import { t, Trans } from "@lingui/macro"
 import { PostsSort } from "./PostsSort"
->>>>>>> 3b3047fd
 
 interface PostsContainerProps {
   user?: CurrentUser
