import React from "react"
import { PostStatus, Tag } from "@fider/models"
import { Checkbox, Dropdown, Icon } from "@fider/components"
import { HStack } from "@fider/components/layout"
import HeroIconFilter from "@fider/assets/images/heroicons-filter.svg"

import { useFider } from "@fider/hooks"
<<<<<<< HEAD
import { i18n } from "@lingui/core"
import { Trans } from "@lingui/react/macro"
=======
import { t } from "@lingui/macro"
>>>>>>> 3b3047fd

import { FilterState } from "./PostsContainer"

type FilterType = "tag" | "status" | "myVotes"

interface OptionItem {
  value: string | boolean
  label: string
  count?: number
  type: FilterType
}

interface PostFilterProps {
  activeFilter: FilterState
  countPerStatus: { [key: string]: number }
  filtersChanged: (filter: FilterState) => void
  tags: Tag[]
}

export interface FilterItem {
  type: FilterType
  value: string | boolean
}

const FilterStateToFilterItems = (filterState: FilterState): FilterItem[] => {
  const filterItems: FilterItem[] = []
  filterState.statuses.forEach((s) => {
    filterItems.push({ type: "status", value: s })
  })
  filterState.tags.forEach((t) => {
    filterItems.push({ type: "tag", value: t })
  })
  if (filterState.myVotes) {
    filterItems.push({ type: "myVotes", value: true })
  }
  return filterItems
}

const FilterItemsToFilterState = (filterItems: FilterItem[]): FilterState => {
  const filterState: FilterState = { tags: [], statuses: [], myVotes: false }
  filterItems.forEach((i) => {
    if (i.type === "tag") {
      filterState.tags.push(i.value as string)
    } else if (i.type === "status") {
      filterState.statuses.push(i.value as string)
    } else if (i.type === "myVotes") {
      filterState.myVotes = true
    }
  })
  return filterState
}

export const PostFilter = (props: PostFilterProps) => {
  const fider = useFider()

  const filterItems: FilterItem[] = FilterStateToFilterItems(props.activeFilter)

<<<<<<< HEAD
  const options: OptionItem[] = [
    { value: "trending", label: i18n._("home.postfilter.option.trending", { message: "Trending" }) },
    { value: "recent", label: i18n._("home.postfilter.option.recent", { message: "Recent" }) },
    { value: "most-wanted", label: i18n._("home.postfilter.option.mostwanted", { message: "Most Wanted" }) },
    { value: "most-discussed", label: i18n._("home.postfilter.option.mostdiscussed", { message: "Most Discussed" }) },
  ]

  if (fider.session.isAuthenticated) {
    options.push({ value: "my-votes", label: i18n._("home.postfilter.option.myvotes", { message: "My Votes" }) })
=======
  const handleChangeFilter = (item: OptionItem) => () => {
    const exists = filterItems.find((i) => i.type === item.type && i.value === item.value)
    const newFilter = exists
      ? filterItems.filter((i) => !(i.type === item.type && i.value === item.value))
      : [...filterItems, { type: item.type, value: item.value }]

    props.filtersChanged(FilterItemsToFilterState(newFilter))
  }
  const options: OptionItem[] = []

  if (fider.session.isAuthenticated) {
    options.push({ value: true, label: t({ id: "home.postfilter.option.myvotes", message: "My Votes" }), type: "myVotes" })
>>>>>>> 3b3047fd
  }

  PostStatus.All.filter((s) => s.filterable && props.countPerStatus[s.value]).forEach((s) => {
    const id = `enum.poststatus.${s.value.toString()}`
    options.push({
      label: i18n._(id, { message: s.title }),
      value: s.value,
      count: props.countPerStatus[s.value],
      type: "status",
    })
  })

  props.tags.forEach((t) => {
    options.push({
      label: t.name,
      value: t.slug,
      type: "tag",
    })
  })

  const filterCount = filterItems.length

  return (
    <HStack className="mr-4">
      <Dropdown
        renderHandle={
          <HStack className="h-10 text-medium text-xs rounded-md uppercase border border-gray-400 text-gray-800 p-2 px-3">
            <Icon sprite={HeroIconFilter} className="h-5 pr-1" />
            {t({ id: "home.filter.label", message: "Filter" })}
            {filterCount > 0 && <div className="bg-gray-200 inline-block rounded-full px-2 py-1 w-min-4 text-2xs text-center">{filterCount}</div>}
          </HStack>
        }
      >
        {options.map((o) => {
          const isChecked = filterItems.find((f) => f.type === o.type && f.value === o.value) !== undefined

          return (
            <Dropdown.ListItem onClick={handleChangeFilter(o)} key={o.value.toString()}>
              <Checkbox field={o.value.toString()} checked={isChecked}>
                <HStack spacing={2}>
                  <span className={isChecked ? "text-semibold" : ""}>{o.label}</span>
                  <div className="">
                    {o.count && o.count > 0 && <span className="bg-gray-200 inline-block rounded-full px-1 w-min-4 text-2xs text-center">{o.count}</span>}
                  </div>
                </HStack>
              </Checkbox>
            </Dropdown.ListItem>
          )
        })}
      </Dropdown>
    </HStack>
  )
}<|MERGE_RESOLUTION|>--- conflicted
+++ resolved
@@ -5,12 +5,7 @@
 import HeroIconFilter from "@fider/assets/images/heroicons-filter.svg"
 
 import { useFider } from "@fider/hooks"
-<<<<<<< HEAD
 import { i18n } from "@lingui/core"
-import { Trans } from "@lingui/react/macro"
-=======
-import { t } from "@lingui/macro"
->>>>>>> 3b3047fd
 
 import { FilterState } from "./PostsContainer"
 
@@ -68,17 +63,6 @@
 
   const filterItems: FilterItem[] = FilterStateToFilterItems(props.activeFilter)
 
-<<<<<<< HEAD
-  const options: OptionItem[] = [
-    { value: "trending", label: i18n._("home.postfilter.option.trending", { message: "Trending" }) },
-    { value: "recent", label: i18n._("home.postfilter.option.recent", { message: "Recent" }) },
-    { value: "most-wanted", label: i18n._("home.postfilter.option.mostwanted", { message: "Most Wanted" }) },
-    { value: "most-discussed", label: i18n._("home.postfilter.option.mostdiscussed", { message: "Most Discussed" }) },
-  ]
-
-  if (fider.session.isAuthenticated) {
-    options.push({ value: "my-votes", label: i18n._("home.postfilter.option.myvotes", { message: "My Votes" }) })
-=======
   const handleChangeFilter = (item: OptionItem) => () => {
     const exists = filterItems.find((i) => i.type === item.type && i.value === item.value)
     const newFilter = exists
@@ -90,8 +74,7 @@
   const options: OptionItem[] = []
 
   if (fider.session.isAuthenticated) {
-    options.push({ value: true, label: t({ id: "home.postfilter.option.myvotes", message: "My Votes" }), type: "myVotes" })
->>>>>>> 3b3047fd
+    options.push({ value: true, label: i18n._("home.postfilter.option.myvotes", { message: "My Votes" }), type: "myVotes" })
   }
 
   PostStatus.All.filter((s) => s.filterable && props.countPerStatus[s.value]).forEach((s) => {
