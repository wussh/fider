--- conflicted
+++ resolved
@@ -28,17 +28,13 @@
 import IconX from "@fider/assets/images/heroicons-x.svg"
 import IconThumbsUp from "@fider/assets/images/heroicons-thumbsup.svg"
 import { HStack, VStack } from "@fider/components/layout"
-<<<<<<< HEAD
 import { Trans } from "@lingui/react/macro"
-=======
-import { Trans } from "@lingui/macro"
 import { TagsPanel } from "./components/TagsPanel"
 import { FollowButton } from "./components/FollowButton"
 import { VoteSection } from "./components/VoteSection"
 import { DeletePostModal } from "./components/DeletePostModal"
 import { ResponseModal } from "./components/ResponseModal"
 import { VotesPanel } from "./components/VotesPanel"
->>>>>>> 3b3047fd
 
 interface ShowPostPageProps {
   post: Post
