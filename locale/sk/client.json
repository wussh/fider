--- conflicted
+++ resolved
@@ -12,12 +12,8 @@
   "action.save": "Uložiť",
   "action.signin": "Prihlásiť sa",
   "action.submit": "Potvrdiť",
-<<<<<<< HEAD
-  "d41FkJ": "",
-=======
   "action.vote": "",
   "action.voted": "",
->>>>>>> 3b3047fd
   "enum.poststatus.completed": "Dokončené",
   "enum.poststatus.declined": "Odmietnuté",
   "enum.poststatus.deleted": "Vymazané",
