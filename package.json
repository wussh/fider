--- conflicted
+++ resolved
@@ -23,17 +23,11 @@
     "@babel/preset-react": "7.16.7",
     "@babel/preset-typescript": "7.16.7",
     "@cucumber/cucumber": "8.2.0",
-<<<<<<< HEAD
     "@lingui/babel-plugin-lingui-macro": "^5.1.2",
     "@lingui/cli": "^5.1.2",
     "@lingui/loader": "^5.1.2",
     "@lingui/macro": "^5.1.2",
-=======
-    "@lingui/cli": "3.13.3",
-    "@lingui/loader": "3.13.3",
-    "@lingui/macro": "3.13.3",
     "@playwright/test": "1.48",
->>>>>>> a1553876
     "@testing-library/jest-dom": "5.16.4",
     "@testing-library/react": "^16.0.1",
     "@types/debug": "4.1.7",
@@ -74,40 +68,6 @@
     "webpack-bundle-analyzer": "4.5.0",
     "webpack-cli": "4.9.2"
   },
-<<<<<<< HEAD
-=======
-  "lingui": {
-    "catalogs": [
-      {
-        "path": "<rootDir>/locale/{locale}/client",
-        "include": [
-          "<rootDir>"
-        ]
-      }
-    ],
-    "fallbackLocales": {
-      "default": "en"
-    },
-    "sourceLocale": "en",
-    "format": "minimal",
-    "locales": [
-      "pt-BR",
-      "es-ES",
-      "nl",
-      "sv-SE",
-      "fr",
-      "de",
-      "en",
-      "pl",
-      "ru",
-      "sk",
-      "tr",
-      "it",
-      "zh-CN",
-      "el"
-    ]
-  },
->>>>>>> a1553876
   "browserslist": ">1%, not dead",
   "jest": {
     "testEnvironment": "jsdom",
